"""Wrappers for windowed tables."""
import operator
import typing
from datetime import datetime
from typing import (
    Any,
    Callable,
<<<<<<< HEAD
    ClassVar,
    Iterator,
    NoReturn,
    Optional,
    Type,
    Union,
    cast,
    overload,
=======
    ItemsView,
    Iterator,
    KeysView,
    Optional,
    Tuple,
    ValuesView,
    cast,
>>>>>>> 97467023
)

from mode import Seconds

from faust.exceptions import ImproperlyConfigured
from faust.streams import current_event
from faust.types import EventT, FieldDescriptorT
from faust.types.tables import (
    KT,
    RecoverCallback,
    RelativeArg,
    RelativeHandler,
    TableT,
    VT,
    WindowSetT,
    WindowWrapperT,
    WindowedItemsViewT,
    WindowedValuesViewT,
)
<<<<<<< HEAD
from faust.types.windows import WindowRange
=======
from faust.utils.terminal.tables import dict_as_ansitable
>>>>>>> 97467023

if typing.TYPE_CHECKING:  # pragma: no cover
    from .table import Table
else:
    class Table: ...  # noqa

__all__ = [
    'WindowSet',
    'WindowWrapper',
    'WindowedItemsView',
    'WindowedKeysView',
    'WindowedValuesView',
]


class WindowedKeysView(KeysView):

    def __init__(self, mapping: 'WindowWrapperT') -> None:
        self._mapping = mapping

    def __iter__(self) -> Iterator:
        wrapper = cast(WindowWrapper, self._mapping)
        return wrapper._keys()

    def __len__(self) -> int:
        return len(self._mapping)


class WindowedItemsView(WindowedItemsViewT):

    def __init__(self,
                 mapping: 'WindowWrapperT',
                 event: EventT = None) -> None:
        self._mapping = mapping
        self.event = event

    def __iter__(self) -> Iterator[Tuple[Any, Any]]:
        wrapper = cast(WindowWrapper, self._mapping)
        table = cast(Table, wrapper.table)
        timestamp = wrapper.get_timestamp(self.event)
        for key in wrapper._keys():
            try:
                yield key, table._windowed_timestamp(key, timestamp)
            except KeyError:
                pass

    def now(self) -> Iterator[Tuple[Any, Any]]:
        wrapper = cast(WindowWrapper, self._mapping)
        table = cast(Table, wrapper.table)
        for key in wrapper._keys():
            try:
                yield key, table._windowed_now(key)
            except KeyError:
                pass

    def current(self, event: EventT = None) -> Iterator[Tuple[Any, Any]]:
        wrapper = cast(WindowWrapper, self._mapping)
        table = cast(Table, wrapper.table)
        timestamp = table._relative_event(event or self.event)
        for key in wrapper._keys():
            try:
                yield key, table._windowed_timestamp(key, timestamp)
            except KeyError:
                pass

    def delta(self,
              d: Seconds,
              event: EventT = None) -> Iterator[Tuple[Any, Any]]:
        wrapper = cast(WindowWrapper, self._mapping)
        table = cast(Table, wrapper.table)
        for key in wrapper._keys():
            try:
                yield key, table._windowed_delta(key, d, event or self.event)
            except KeyError:
                pass


class WindowedValuesView(WindowedValuesViewT):

    def __init__(self,
                 mapping: 'WindowWrapperT',
                 event: EventT = None) -> None:
        self._mapping = mapping
        self.event = event

    def __iter__(self) -> Iterator[Any]:
        wrapper = cast(WindowWrapper, self._mapping)
        table = cast(Table, wrapper.table)
        timestamp = wrapper.get_timestamp(self.event)
        for key in wrapper._keys():
            try:
                yield table._windowed_timestamp(key, timestamp)
            except KeyError:
                pass

    def now(self) -> Iterator[Any]:
        wrapper = cast(WindowWrapper, self._mapping)
        table = cast(Table, wrapper.table)
        for key in wrapper._keys():
            try:
                yield table._windowed_now(key)
            except KeyError:
                pass

    def current(self, event: EventT = None) -> Iterator[Any]:
        wrapper = cast(WindowWrapper, self._mapping)
        table = cast(Table, wrapper.table)
        timestamp = table._relative_event(event or self.event)
        for key in wrapper._keys():
            try:
                yield table._windowed_timestamp(key, timestamp)
            except KeyError:
                pass

    def delta(self, d: Seconds, event: EventT = None) -> Iterator[Any]:
        wrapper = cast(WindowWrapper, self._mapping)
        table = cast(Table, wrapper.table)
        for key in wrapper._keys():
            try:
                yield table._windowed_delta(key, d, event or self.event)
            except KeyError:
                pass


class WindowSet(WindowSetT[KT, VT]):
    """Represents the windows available for table key.

    ``Table[k]`` returns WindowSet since ``k`` can exist in multiple
    windows, and to retrieve an actual item we need a timestamp.

    The timestamp of the current event (if this is executing in a stream
    processor), can be used by accessing ``.current()``::

        Table[k].current()

    similarly the most recent value can be accessed using ``.now()``::

        Table[k].now()

    from delta of the time of the current event::

        Table[k].delta(timedelta(hours=3))

    or delta from time of other event::

        Table[k].delta(timedelta(hours=3), other_event)

    """

    def __init__(self,
                 key: KT,
                 table: TableT,
                 wrapper: WindowWrapperT,
                 event: EventT = None) -> None:
        self.key = key
        self.table = cast(Table, table)
        self.wrapper = wrapper
        self.event = event
        self.data = table  # provides underlying mapping in FastUserDict

    def apply(self,
              op: Callable[[VT, VT], VT],
              value: VT,
              event: EventT = None) -> WindowSetT[KT, VT]:
        table = cast(Table, self.table)
        wrapper = cast(WindowWrapper, self.wrapper)
        timestamp = wrapper.get_timestamp(event or self.event)
        wrapper.on_set_key(self.key, value)
        table._apply_window_op(op, self.key, value, timestamp)
        return self

    def value(self, event: EventT = None) -> VT:
        return cast(Table, self.table)._windowed_timestamp(
            self.key, self.wrapper.get_timestamp(event or self.event))

    def now(self) -> VT:
        return cast(Table, self.table)._windowed_now(self.key)

    def current(self, event: EventT = None) -> VT:
        t = cast(Table, self.table)
        return t._windowed_timestamp(
            self.key, t._relative_event(event or self.event))

    def delta(self, d: Seconds, event: EventT = None) -> VT:
        table = cast(Table, self.table)
        return table._windowed_delta(self.key, d, event or self.event)

    @overload
    def __getitem__(self, w: EventT) -> WindowSetT[KT, VT]: ...  # noqa

    @overload  # noqa
    def __getitem__(self, w: WindowRange) -> VT: ...  # noqa

    def __getitem__(self, w: Union[EventT, WindowRange]) -> VT:  # noqa
        # wrapper[key][event] returns WindowSet with event already set.
        if isinstance(w, EventT):
            return type(self)(self.key, self.table, self.wrapper, w)
        # wrapper[key][window_range] returns value for that range.
        return self.table[self.key, w]

    @overload  # noqa
    def __setitem__(self, w: EventT, value: VT) -> NoReturn: ...  # noqa

    @overload  # noqa
    def __setitem__(self, w: WindowRange, value: VT) -> None: ...  # noqa

    def __setitem__(self,  # noqa
                    w: Union[EventT, WindowRange],
                    value: VT) -> None:
        if isinstance(w, EventT):
            raise NotImplementedError(
                'Cannot set WindowSet key, when key is an event')
        self.wrapper.on_set_key(self.key, value)
        self.table[self.key, w] = value

    @overload  # noqa
    def __delitem__(self, w: EventT) -> NoReturn: ...  # noqa

    @overload  # noqa
    def __delitem__(self, w: WindowRange) -> None: ...  # noqa

    def __delitem__(self, w: Union[EventT, WindowRange]) -> None:  # noqa
        if isinstance(w, EventT):
            raise NotImplementedError(
                'Cannot delete WindowSet key, when key is an event')
        self.wrapper.on_del_key(self.key)
        del self.table[self.key, w]

    def __iadd__(self, other: VT) -> WindowSetT:
        return self.apply(operator.add, other)

    def __isub__(self, other: VT) -> WindowSetT:
        return self.apply(operator.sub, other)

    def __imul__(self, other: VT) -> WindowSetT:
        return self.apply(operator.mul, other)

    def __itruediv__(self, other: VT) -> WindowSetT:
        return self.apply(operator.truediv, other)

    def __ifloordiv__(self, other: VT) -> WindowSetT:
        return self.apply(operator.floordiv, other)

    def __imod__(self, other: VT) -> WindowSetT:
        return self.apply(operator.mod, other)

    def __ipow__(self, other: VT) -> WindowSetT:
        return self.apply(operator.pow, other)

    def __ilshift__(self, other: VT) -> WindowSetT:
        return self.apply(operator.lshift, other)

    def __irshift__(self, other: VT) -> WindowSetT:
        return self.apply(operator.rshift, other)

    def __iand__(self, other: VT) -> WindowSetT:
        return self.apply(operator.and_, other)

    def __ixor__(self, other: VT) -> WindowSetT:
        return self.apply(operator.xor, other)

    def __ior__(self, other: VT) -> WindowSetT:
        return self.apply(operator.or_, other)

    def __repr__(self) -> str:
        return f'<{type(self).__name__}: table={self.table}>'


class WindowWrapper(WindowWrapperT):
    """Windowed table wrapper.

    A windowed table does not return concrete values when keys are
    accessed, instead :class:`WindowSet` is returned so that
    the values can be further reduced to the wanted time period.
    """
<<<<<<< HEAD
    ValueType: ClassVar[Type[WindowSetT]] = WindowSet
=======
    key_index: bool = False
    key_index_table: Optional[TableT] = None
>>>>>>> 97467023

    def __init__(self, table: TableT, *,
                 relative_to: RelativeArg = None,
                 key_index: bool = False,
                 key_index_table: TableT = None) -> None:
        self.table = table
        self.key_index = key_index
        self.key_index_table = key_index_table

        if self.key_index and self.key_index_table is None:
            self.key_index_table = self.table.app.Table(
                f'{self.table.name}-key_index', value_type=int)
        self._get_relative_timestamp = self._relative_handler(relative_to)

    def clone(self, relative_to: RelativeArg) -> WindowWrapperT:
        return type(self)(
            table=self.table,
            relative_to=relative_to or self._get_relative_timestamp,
            key_index=self.key_index,
            key_index_table=self.key_index_table,
        )

    @property
    def name(self) -> str:
        return self.table.name

    def relative_to(self, ts: RelativeArg) -> WindowWrapperT:
        return self.clone(relative_to=ts)

    def relative_to_now(self) -> WindowWrapperT:
        return self.clone(relative_to=self.table._relative_now)

    def relative_to_field(self, field: FieldDescriptorT) -> WindowWrapperT:
        return self.clone(relative_to=self.table._relative_field(field))

    def relative_to_stream(self) -> WindowWrapperT:
        return self.clone(relative_to=self.table._relative_event)

    def get_timestamp(self, event: EventT = None) -> float:
        event = event or current_event()
        get_relative_timestamp = self.get_relative_timestamp
        if get_relative_timestamp:
            timestamp = get_relative_timestamp(event)
            if isinstance(timestamp, datetime):
                return timestamp.timestamp()
            return timestamp
        if event is None:
            raise RuntimeError('Operation outside of stream iteration')
        return event.message.timestamp

    def on_recover(self, fun: RecoverCallback) -> RecoverCallback:
        return self.table.on_recover(fun)

    def __contains__(self, key: Any) -> bool:
        return self.table._windowed_contains(key, self.get_timestamp())

    def __getitem__(self, key: Any) -> WindowSetT:
        return self.ValueType(key, self.table, self, current_event())

    def __setitem__(self, key: Any, value: Any) -> None:
        if not isinstance(value, WindowSetT):
            table = cast(Table, self.table)
            self.on_set_key(key, value)
            table._set_windowed(key, value, self.get_timestamp())

    def on_set_key(self, key: Any, value: Any) -> None:
        key_index_table = self.key_index_table
        if key_index_table is not None:
            if key not in key_index_table:
                key_index_table[key] = 1

    def on_del_key(self, key: Any) -> None:
        key_index_table = self.key_index_table
        if key_index_table is not None:
            key_index_table.pop(key, None)

    def __delitem__(self, key: Any) -> None:
        self.on_del_key(key)
        cast(Table, self.table)._del_windowed(key, self.get_timestamp())

    def __len__(self) -> int:
        if self.key_index_table is not None:
            return len(self.key_index_table)
        raise NotImplementedError(
            'Windowed table must use_index=True to support len()')

    def _relative_handler(
            self, relative_to: RelativeArg) -> Optional[RelativeHandler]:
        if relative_to is None:
            return None
        elif isinstance(relative_to, datetime):
            return self.table._relative_timestamp(relative_to.timestamp())
        elif isinstance(relative_to, float):
            return self.table._relative_timestamp(relative_to)
        elif isinstance(relative_to, FieldDescriptorT):
            return self.table._relative_field(relative_to)
        elif callable(relative_to):
            return relative_to
        raise ImproperlyConfigured(
            f'Relative cannot be type {type(relative_to)}')

    def __iter__(self) -> Iterator:
        return self._keys()

    def keys(self) -> KeysView:
        return WindowedKeysView(self)

    def _keys(self) -> Iterator:
        key_index_table = self.key_index_table
        if key_index_table is not None:
            for key in key_index_table.keys():
                yield key
        else:
            raise NotImplementedError(
                'Windowed table must set use_index=True to '
                'support .keys/.items/.values')

    def values(self, event: EventT = None) -> ValuesView:
        return WindowedValuesView(self, event or current_event())

    def items(self, event: EventT = None) -> ItemsView:
        return WindowedItemsView(self, event or current_event())

    def as_ansitable(self, title: str = '{table.name}',
                     **kwargs: Any) -> str:
        return dict_as_ansitable(
            self,
            title=title.format(table=self.table),
            **kwargs)

    @property
    def get_relative_timestamp(self) -> Optional[RelativeHandler]:
        return self._get_relative_timestamp

    @get_relative_timestamp.setter
    def get_relative_timestamp(self, relative_to: RelativeArg) -> None:
        self._get_relative_timestamp = self._relative_handler(relative_to)<|MERGE_RESOLUTION|>--- conflicted
+++ resolved
@@ -5,24 +5,18 @@
 from typing import (
     Any,
     Callable,
-<<<<<<< HEAD
     ClassVar,
-    Iterator,
-    NoReturn,
-    Optional,
-    Type,
-    Union,
-    cast,
-    overload,
-=======
     ItemsView,
     Iterator,
     KeysView,
+    NoReturn,
     Optional,
     Tuple,
+    Type,
+    Union,
     ValuesView,
     cast,
->>>>>>> 97467023
+    overload,
 )
 
 from mode import Seconds
@@ -42,11 +36,8 @@
     WindowedItemsViewT,
     WindowedValuesViewT,
 )
-<<<<<<< HEAD
 from faust.types.windows import WindowRange
-=======
 from faust.utils.terminal.tables import dict_as_ansitable
->>>>>>> 97467023
 
 if typing.TYPE_CHECKING:  # pragma: no cover
     from .table import Table
@@ -322,12 +313,10 @@
     accessed, instead :class:`WindowSet` is returned so that
     the values can be further reduced to the wanted time period.
     """
-<<<<<<< HEAD
     ValueType: ClassVar[Type[WindowSetT]] = WindowSet
-=======
+
     key_index: bool = False
     key_index_table: Optional[TableT] = None
->>>>>>> 97467023
 
     def __init__(self, table: TableT, *,
                  relative_to: RelativeArg = None,
