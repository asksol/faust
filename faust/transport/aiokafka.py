--- conflicted
+++ resolved
@@ -217,15 +217,11 @@
                            compacting: bool = None,
                            deleting: bool = None,
                            ensure_created: bool = False) -> None:
-<<<<<<< HEAD
-        cast(Transport, self.transport)._create_topic(
-=======
         _retention = (
             int(want_seconds(retention) * 1000.0)
             if retention else None
         )
         await cast(Transport, self.transport)._create_topic(
->>>>>>> 1ec0f98b
             self._producer.client, topic, partitions, replication,
             config=config,
             timeout=int(want_seconds(timeout) * 1000.0),
